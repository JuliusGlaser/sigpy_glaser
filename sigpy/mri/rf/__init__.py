"""The module contains functions and classes for MRI reconstruction.

It provides convenient simulation and sampling functions,
such as the poisson-disc sampling function. It also
provides functions to compute preconditioners.

"""
from sigpy.mri import app, linop
<<<<<<< HEAD
from sigpy.mri.rf import ptx, slr, optcont
from sigpy.mri.rf.optcont import *  # noqa
from sigpy.mri.rf.ptx import *  # noqa
from sigpy.mri.rf.slr import *  # noqa
from sigpy.mri.rf.trajgrad import *  # noga
=======

from sigpy.mri.rf import ptx, slr, optcont, adiabatic, sim, b1sel
from sigpy.mri.rf.ptx import *  # noqa
from sigpy.mri.rf.slr import *  # noqa
from sigpy.mri.rf.optcont import *  # noqa
from sigpy.mri.rf.adiabatic import *  # noqa
from sigpy.mri.rf.sim import *  # noqa
from sigpy.mri.rf.b1sel import *  # noqa

>>>>>>> 1fb9d059

__all__ = ['app', 'linop']
__all__.extend(ptx.__all__)
__all__.extend(slr.__all__)
__all__.extend(optcont.__all__)
<<<<<<< HEAD
__all__.extend(trajgrad.__all__)
=======
__all__.extend(adiabatic.__all__)
__all__.extend(sim.__all__)
__all__.extend(b1sel.__all__)
>>>>>>> 1fb9d059
<|MERGE_RESOLUTION|>--- conflicted
+++ resolved
@@ -6,13 +6,6 @@
 
 """
 from sigpy.mri import app, linop
-<<<<<<< HEAD
-from sigpy.mri.rf import ptx, slr, optcont
-from sigpy.mri.rf.optcont import *  # noqa
-from sigpy.mri.rf.ptx import *  # noqa
-from sigpy.mri.rf.slr import *  # noqa
-from sigpy.mri.rf.trajgrad import *  # noga
-=======
 
 from sigpy.mri.rf import ptx, slr, optcont, adiabatic, sim, b1sel
 from sigpy.mri.rf.ptx import *  # noqa
@@ -21,17 +14,13 @@
 from sigpy.mri.rf.adiabatic import *  # noqa
 from sigpy.mri.rf.sim import *  # noqa
 from sigpy.mri.rf.b1sel import *  # noqa
-
->>>>>>> 1fb9d059
+from sigpy.mri.rf.trajgrad import *  # noqa
 
 __all__ = ['app', 'linop']
 __all__.extend(ptx.__all__)
 __all__.extend(slr.__all__)
 __all__.extend(optcont.__all__)
-<<<<<<< HEAD
-__all__.extend(trajgrad.__all__)
-=======
 __all__.extend(adiabatic.__all__)
 __all__.extend(sim.__all__)
 __all__.extend(b1sel.__all__)
->>>>>>> 1fb9d059
+__all__.extend(trajgrad.__all__)